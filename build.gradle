
plugins {
    id 'java-library'
    id "org.openmicroscopy.project" version "5.5.0-m4"
}

group = "org.openmicroscopy"
version = "5.5.0-SNAPSHOT"

repositories {
    mavenLocal()
    jcenter()
}

dependencies {
<<<<<<< HEAD
    api("org.openmicroscopy:omero-blitz:5.5.0-m4")
    implementation("commons-beanutils:commons-beanutils:1.9.3")
    implementation("com.zeroc:icegrid:3.6.4")
    testCompile("org.testng:testng:6.9.8")
=======
    implementation "org.openmicroscopy:omero-blitz:5.5.0-m6"
    implementation "commons-beanutils:commons-beanutils:1.9.3"
    implementation "com.zeroc:icegrid:3.6.4"
    implementation "commons-lang:commons-lang:2.5"
    implementation "commons-collections:commons-collections:3.2"
    testCompile "org.testng:testng:6.9.8"
>>>>>>> 71a8901f
}

test {
    // enable TestNG support (default is JUnit)
    useTestNG() {
        suites "src/test/resources/unit.testng.xml"
    }
}<|MERGE_RESOLUTION|>--- conflicted
+++ resolved
@@ -13,19 +13,10 @@
 }
 
 dependencies {
-<<<<<<< HEAD
-    api("org.openmicroscopy:omero-blitz:5.5.0-m4")
-    implementation("commons-beanutils:commons-beanutils:1.9.3")
-    implementation("com.zeroc:icegrid:3.6.4")
-    testCompile("org.testng:testng:6.9.8")
-=======
     implementation "org.openmicroscopy:omero-blitz:5.5.0-m6"
     implementation "commons-beanutils:commons-beanutils:1.9.3"
     implementation "com.zeroc:icegrid:3.6.4"
-    implementation "commons-lang:commons-lang:2.5"
-    implementation "commons-collections:commons-collections:3.2"
     testCompile "org.testng:testng:6.9.8"
->>>>>>> 71a8901f
 }
 
 test {
